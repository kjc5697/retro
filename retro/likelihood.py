--- conflicted
+++ resolved
@@ -27,7 +27,6 @@
 
 from os.path import abspath, dirname
 import sys
-import time
 
 if __name__ == '__main__' and __package__ is None:
     RETRO_DIR = dirname(dirname(abspath(__file__)))
@@ -80,7 +79,6 @@
         Negative of the log likelihood
 
     """
-    start_tot_t = time.time()
     hypo_light_sources = hypo_handler.get_sources(hypo)
 
     #sum_at_all_times_computed = False
@@ -91,31 +89,6 @@
             print('*'*79)
         sum_at_all_times = 0.0
     else:
-<<<<<<< HEAD
-        sum_at_all_times = tdi_table.get_expected_det(
-            sources=hypo_light_sources
-        )
-        sum_at_all_times_computed = True
-
-    sum_log_at_hit_times = np.float64(0.0)
-    table_t = 0.
-    for str_dom in DC_ALL_SUBDUST_STRS_DOMS:
-        string = str_dom[0]
-        dom = str_dom[1]
-
-        this_hits = hits.get((string, dom), EMPTY_HITS)
-
-        start_t = time.time()
-        exp_p_at_all_times, exp_p_at_hit_times = dom_tables.get_expected_det(
-            sources=hypo_light_sources,
-            hit_times=this_hits[0, :].astype(np.float32),
-            string=string,
-            dom=dom,
-            include_noise=True,
-            time_window=time_window
-        )
-        table_t += (time.time() - start_t)
-=======
         raise NotImplementedError()
         #sum_at_all_times = tdi_table.get_expected_det(
         #    sources=hypo_light_sources
@@ -138,20 +111,11 @@
         )
         sum_at_all_times += exp_p_at_all_times
         tot_sum_log_at_hit_times += sum_log_at_hit_times
->>>>>>> fbc31ab7
 
     neg_llh = sum_at_all_times - tot_sum_log_at_hit_times
 
     return neg_llh
 
-<<<<<<< HEAD
-    neg_llh = sum_at_all_times - sum_log_at_hit_times
-    
-    print('total time : %.5f'%(time.time() - start_tot_t))
-    print('table time : %.5f'%(table_t))
-
-=======
->>>>>>> fbc31ab7
 
 #@numba_jit(**DFLT_NUMBA_JIT_KWARGS)
 #def sum_wtd_log(hits, expectations):

--- conflicted
+++ resolved
@@ -220,12 +220,6 @@
         if track_energy < rest_mass:
             break
 
-<<<<<<< HEAD
-
-    return np.array(photon_array, dtype=np.float32)
-
-
-=======
         photon_array.append(
             (SRC_CKV_BETA1,
              t,
@@ -238,5 +232,4 @@
              dir_z * COS_CKV)
         )
 
-    return np.array(photon_array, dtype=SRC_DTYPE)
->>>>>>> 50271ca7
+    return np.array(photon_array, dtype=SRC_DTYPE)
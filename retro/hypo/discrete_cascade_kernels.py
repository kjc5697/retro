--- conflicted
+++ resolved
@@ -41,19 +41,10 @@
         sys.path.append(RETRO_DIR)
 from retro import numba_jit, DFLT_NUMBA_JIT_KWARGS, HYPO_PARAMS_T
 from retro.const import (
-<<<<<<< HEAD
-    COS_CKV, SIN_CKV, THETA_CKV, CASCADE_PHOTONS_PER_GEV, SPEED_OF_LIGHT_M_PER_NS, PI
-    )
-from retro.hypo.discrete_hypo import SRC_DTYPE, SRC_OMNI, SRC_CKV_BETA1
-from retro.retro_types import HypoParams8D
-
-
-=======
     PI, COS_CKV, SIN_CKV, THETA_CKV, CASCADE_PHOTONS_PER_GEV, EMPTY_SOURCES,
     SPEED_OF_LIGHT_M_PER_NS, SRC_OMNI, SRC_CKV_BETA1
 )
 from retro.retro_types import SRC_T, HypoParams8D
->>>>>>> dbd80fa4
 
 
 @numba_jit(**DFLT_NUMBA_JIT_KWARGS)
@@ -85,10 +76,7 @@
 
     return sources
 
-<<<<<<< HEAD
-=======
-
->>>>>>> dbd80fa4
+
 def point_ckv_cascade(hypo_params):
     """Single-point Cherenkov-emitting cascade with axis collinear with the
     track.
@@ -101,47 +89,8 @@
 
     Returns
     -------
-<<<<<<< HEAD
-    sources : shape (1,) array of dtype retro_types.SRC_DTYPE
-
-    """
-    if hypo_params.cascade_energy == 0:
-        return EMPTY_SOURCES
-
-    opposite_zenith = PI - hypo_params.track_zenith
-    opposite_azimuth = PI + hypo_params.track_azimuth
-
-    dir_costheta = math.cos(opposite_zenith)
-    dir_sintheta = math.sin(opposite_zenith)
-
-    dir_cosphi = math.cos(opposite_azimuth)
-    dir_sinphi = math.sin(opposite_azimuth)
-
-    sources = np.empty(shape=(1,), dtype=SRC_DTYPE)
-    sources[0]['kind'] = SRC_CKV_BETA1
-    sources[0]['t'] = hypo_params.t
-    sources[0]['x'] = hypo_params.x
-    sources[0]['y'] = hypo_params.y
-    sources[0]['z'] = hypo_params.z
-    sources[0]['photons'] = CASCADE_PHOTONS_PER_GEV * hypo_params.cascade_energy
-
-    sources[0]['dir_costheta'] = dir_costheta
-    sources[0]['dir_sintheta'] = dir_sintheta
-
-    sources[0]['dir_cosphi'] = dir_cosphi
-    sources[0]['dir_sinphi'] = dir_sinphi
-
-    sources[0]['ckv_theta'] = THETA_CKV
-    sources[0]['ckv_costheta'] = COS_CKV
-    sources[0]['ckv_sintheta'] = SIN_CKV
-
-    return sources
-
-def one_dim_cascade(hypo_params, num_samples):
-=======
     sources : shape (1,) array of dtype retro_types.SRC_T
 
->>>>>>> dbd80fa4
     """
     cascade_energy = hypo_params.cascade_energy
     if cascade_energy == 0:
@@ -271,21 +220,11 @@
          [-sin_zen, 0, cos_zen]]
     )
 
-<<<<<<< HEAD
-    #create longitudinal distribution (from arXiv:1210.5140v2 section 3.3)
-    #NOTE: a must be greater than 0, which fails when cascade energy is less than 41 MeV
-    alpha = 2.01849
-    beta = 1.45469
-    a = alpha + beta * np.log10(hypo_params.cascade_energy)
-    b = 0.63207
-    rad_length = 0.3975
-=======
     # Create longitudinal distribution (from arXiv:1210.5140v2)
     param_a = (
         PARAM_ALPHA
         + PARAM_BETA * log10(max(MIN_CASCADE_ENERGY, cascade_energy))
     )
->>>>>>> dbd80fa4
 
     np.random.seed(1)
     long_dist = gamma(param_a, scale=RAD_LEN_OVER_B)
